/* Copyright (c) 2009, 2010, 2011, 2012 ARM Ltd.

Permission is hereby granted, free of charge, to any person obtaining
a copy of this software and associated documentation files (the
``Software''), to deal in the Software without restriction, including
without limitation the rights to use, copy, modify, merge, publish,
distribute, sublicense, and/or sell copies of the Software, and to
permit persons to whom the Software is furnished to do so, subject to
the following conditions:

The above copyright notice and this permission notice shall be
included in all copies or substantial portions of the Software.

THE SOFTWARE IS PROVIDED ``AS IS'', WITHOUT WARRANTY OF ANY KIND,
EXPRESS OR IMPLIED, INCLUDING BUT NOT LIMITED TO THE WARRANTIES OF
MERCHANTABILITY, FITNESS FOR A PARTICULAR PURPOSE AND NONINFRINGEMENT.
IN NO EVENT SHALL THE AUTHORS OR COPYRIGHT HOLDERS BE LIABLE FOR ANY
CLAIM, DAMAGES OR OTHER LIABILITY, WHETHER IN AN ACTION OF CONTRACT,
TORT OR OTHERWISE, ARISING FROM, OUT OF OR IN CONNECTION WITH THE
SOFTWARE OR THE USE OR OTHER DEALINGS IN THE SOFTWARE.  */

#include <stdio.h>
#include <stdlib.h>
#include <stdint.h>
#include <fficonfig.h>
#include <ffi.h>
#include <ffi_common.h>
#include "internal.h"

/* Force FFI_TYPE_LONGDOUBLE to be different than FFI_TYPE_DOUBLE;
   all further uses in this file will refer to the 128-bit type.  */
#if FFI_TYPE_DOUBLE != FFI_TYPE_LONGDOUBLE
# if FFI_TYPE_LONGDOUBLE != 4
#  error FFI_TYPE_LONGDOUBLE out of date
# endif
#else
# undef FFI_TYPE_LONGDOUBLE
# define FFI_TYPE_LONGDOUBLE 4
#endif

union _d
{
  UINT64 d;
  UINT32 s[2];
};

struct _v
{
  union _d d[2] __attribute__((aligned(16)));
};

struct call_context
{
  struct _v v[N_V_ARG_REG];
  UINT64 x[N_X_ARG_REG];
};

#if defined (__clang__) && defined (__APPLE__)
extern void sys_icache_invalidate (void *start, size_t len);
#endif

static inline void
ffi_clear_cache (void *start, void *end)
{
#if defined (__clang__) && defined (__APPLE__)
  sys_icache_invalidate (start, (char *)end - (char *)start);
#elif defined (__GNUC__)
  __builtin___clear_cache (start, end);
#else
#error "Missing builtin to flush instruction cache"
#endif
}

#if FFI_EXEC_TRAMPOLINE_TABLE

#ifdef __MACH__
#include <mach/vm_param.h>
#endif

#endif

/* A subroutine of is_vfp_type.  Given a structure type, return the type code
   of the first non-structure element.  Recurse for structure elements.
   Return -1 if the structure is in fact empty, i.e. no nested elements.  */

static int
is_hfa0 (const ffi_type *ty)
{
  ffi_type **elements = ty->elements;
  int i, ret = -1;

  if (elements != NULL)
    for (i = 0; elements[i]; ++i)
      {
        ret = elements[i]->type;
        if (ret == FFI_TYPE_STRUCT || ret == FFI_TYPE_COMPLEX)
          {
            ret = is_hfa0 (elements[i]);
            if (ret < 0)
              continue;
          }
        break;
      }

  return ret;
}

/* A subroutine of is_vfp_type.  Given a structure type, return true if all
   of the non-structure elements are the same as CANDIDATE.  */

static int
is_hfa1 (const ffi_type *ty, int candidate)
{
  ffi_type **elements = ty->elements;
  int i;

  if (elements != NULL)
    for (i = 0; elements[i]; ++i)
      {
        int t = elements[i]->type;
        if (t == FFI_TYPE_STRUCT || t == FFI_TYPE_COMPLEX)
          {
            if (!is_hfa1 (elements[i], candidate))
              return 0;
          }
        else if (t != candidate)
          return 0;
      }

  return 1;
}

/* Determine if TY may be allocated to the FP registers.  This is both an
   fp scalar type as well as an homogenous floating point aggregate (HFA).
   That is, a structure consisting of 1 to 4 members of all the same type,
   where that type is an fp scalar.

   Returns non-zero iff TY is an HFA.  The result is the AARCH64_RET_*
   constant for the type.  */

static int
is_vfp_type (const ffi_type *ty)
{
  ffi_type **elements;
  int candidate, i;
  size_t size, ele_count;

  /* Quickest tests first.  */
  candidate = ty->type;
  switch (candidate)
    {
    default:
      return 0;
    case FFI_TYPE_FLOAT:
    case FFI_TYPE_DOUBLE:
    case FFI_TYPE_LONGDOUBLE:
      ele_count = 1;
      goto done;
    case FFI_TYPE_COMPLEX:
      candidate = ty->elements[0]->type;
      switch (candidate)
	{
	case FFI_TYPE_FLOAT:
	case FFI_TYPE_DOUBLE:
	case FFI_TYPE_LONGDOUBLE:
	  ele_count = 2;
	  goto done;
	}
      return 0;
    case FFI_TYPE_STRUCT:
      break;
    }

  /* No HFA types are smaller than 4 bytes, or larger than 64 bytes.  */
  size = ty->size;
  if (size < 4 || size > 64)
    return 0;

  /* Find the type of the first non-structure member.  */
  elements = ty->elements;
  candidate = elements[0]->type;
  if (candidate == FFI_TYPE_STRUCT || candidate == FFI_TYPE_COMPLEX)
    {
      for (i = 0; ; ++i)
        {
          candidate = is_hfa0 (elements[i]);
          if (candidate >= 0)
            break;
        }
    }

  /* If the first member is not a floating point type, it's not an HFA.
     Also quickly re-check the size of the structure.  */
  switch (candidate)
    {
    case FFI_TYPE_FLOAT:
      ele_count = size / sizeof(float);
      if (size != ele_count * sizeof(float))
        return 0;
      break;
    case FFI_TYPE_DOUBLE:
      ele_count = size / sizeof(double);
      if (size != ele_count * sizeof(double))
        return 0;
      break;
    case FFI_TYPE_LONGDOUBLE:
      ele_count = size / sizeof(long double);
      if (size != ele_count * sizeof(long double))
        return 0;
      break;
    default:
      return 0;
    }
  if (ele_count > 4)
    return 0;

  /* Finally, make sure that all scalar elements are the same type.  */
  for (i = 0; elements[i]; ++i)
    {
      int t = elements[i]->type;
      if (t == FFI_TYPE_STRUCT || t == FFI_TYPE_COMPLEX)
        {
          if (!is_hfa1 (elements[i], candidate))
            return 0;
        }
      else if (t != candidate)
        return 0;
    }

  /* All tests succeeded.  Encode the result.  */
 done:
  return candidate * 4 + (4 - ele_count);
}

/* Representation of the procedure call argument marshalling
   state.

   The terse state variable names match the names used in the AARCH64
   PCS. */

struct arg_state
{
  unsigned ngrn;                /* Next general-purpose register number. */
  unsigned nsrn;                /* Next vector register number. */
  size_t nsaa;                  /* Next stack offset. */

#if defined (__APPLE__)
  unsigned allocating_variadic;
#endif
};

/* Initialize a procedure call argument marshalling state.  */
static void
arg_init (struct arg_state *state)
{
  state->ngrn = 0;
  state->nsrn = 0;
  state->nsaa = 0;
#if defined (__APPLE__)
  state->allocating_variadic = 0;
#endif
}

/* Allocate an aligned slot on the stack and return a pointer to it.  */
static void *
allocate_to_stack (struct arg_state *state, void *stack,
		   size_t alignment, size_t size)
{
  size_t nsaa = state->nsaa;

  /* Round up the NSAA to the larger of 8 or the natural
     alignment of the argument's type.  */
#if defined (__APPLE__)
  if (state->allocating_variadic && alignment < 8)
    alignment = 8;
#else
  if (alignment < 8)
    alignment = 8;
#endif
    
  nsaa = ALIGN (nsaa, alignment);
  state->nsaa = nsaa + size;

  return (char *)stack + nsaa;
}

static ffi_arg
extend_integer_type (void *source, int type)
{
  switch (type)
    {
    case FFI_TYPE_UINT8:
      return *(UINT8 *) source;
    case FFI_TYPE_SINT8:
      return *(SINT8 *) source;
    case FFI_TYPE_UINT16:
      return *(UINT16 *) source;
    case FFI_TYPE_SINT16:
      return *(SINT16 *) source;
    case FFI_TYPE_UINT32:
      return *(UINT32 *) source;
    case FFI_TYPE_INT:
    case FFI_TYPE_SINT32:
      return *(SINT32 *) source;
    case FFI_TYPE_UINT64:
    case FFI_TYPE_SINT64:
      return *(UINT64 *) source;
      break;
    case FFI_TYPE_POINTER:
      return *(uintptr_t *) source;
    default:
      abort();
    }
}

static void
extend_hfa_type (void *dest, void *src, int h)
{
  int f = h - AARCH64_RET_S4;
  void *x0;

  asm volatile (
	"adr	%0, 0f\n"
"	add	%0, %0, %1\n"
"	br	%0\n"
"0:	ldp	s16, s17, [%3]\n"	/* S4 */
"	ldp	s18, s19, [%3, #8]\n"
"	b	4f\n"
"	ldp	s16, s17, [%3]\n"	/* S3 */
"	ldr	s18, [%3, #8]\n"
"	b	3f\n"
"	ldp	s16, s17, [%3]\n"	/* S2 */
"	b	2f\n"
"	nop\n"
"	ldr	s16, [%3]\n"		/* S1 */
"	b	1f\n"
"	nop\n"
"	ldp	d16, d17, [%3]\n"	/* D4 */
"	ldp	d18, d19, [%3, #16]\n"
"	b	4f\n"
"	ldp	d16, d17, [%3]\n"	/* D3 */
"	ldr	d18, [%3, #16]\n"
"	b	3f\n"
"	ldp	d16, d17, [%3]\n"	/* D2 */
"	b	2f\n"
"	nop\n"
"	ldr	d16, [%3]\n"		/* D1 */
"	b	1f\n"
"	nop\n"
"	ldp	q16, q17, [%3]\n"	/* Q4 */
"	ldp	q18, q19, [%3, #16]\n"
"	b	4f\n"
"	ldp	q16, q17, [%3]\n"	/* Q3 */
"	ldr	q18, [%3, #16]\n"
"	b	3f\n"
"	ldp	q16, q17, [%3]\n"	/* Q2 */
"	b	2f\n"
"	nop\n"
"	ldr	q16, [%3]\n"		/* Q1 */
"	b	1f\n"
"4:	str	q19, [%2, #48]\n"
"3:	str	q18, [%2, #32]\n"
"2:	str	q17, [%2, #16]\n"
"1:	str	q16, [%2]"
    : "=&r"(x0)
    : "r"(f * 12), "r"(dest), "r"(src)
    : "memory", "v16", "v17", "v18", "v19");
}

static void *
compress_hfa_type (void *dest, void *reg, int h)
{
  switch (h)
    {
    case AARCH64_RET_S1:
      if (dest == reg)
	{
#ifdef __AARCH64EB__
	  dest += 12;
#endif
	}
      else
	*(float *)dest = *(float *)reg;
      break;
    case AARCH64_RET_S2:
      asm ("ldp q16, q17, [%1]\n\t"
	   "st2 { v16.s, v17.s }[0], [%0]"
	   : : "r"(dest), "r"(reg) : "memory", "v16", "v17");
      break;
    case AARCH64_RET_S3:
      asm ("ldp q16, q17, [%1]\n\t"
	   "ldr q18, [%1, #32]\n\t"
	   "st3 { v16.s, v17.s, v18.s }[0], [%0]"
	   : : "r"(dest), "r"(reg) : "memory", "v16", "v17", "v18");
      break;
    case AARCH64_RET_S4:
      asm ("ldp q16, q17, [%1]\n\t"
	   "ldp q18, q19, [%1, #32]\n\t"
	   "st4 { v16.s, v17.s, v18.s, v19.s }[0], [%0]"
	   : : "r"(dest), "r"(reg) : "memory", "v16", "v17", "v18", "v19");
      break;

    case AARCH64_RET_D1:
      if (dest == reg)
	{
#ifdef __AARCH64EB__
	  dest += 8;
#endif
	}
      else
	*(double *)dest = *(double *)reg;
      break;
    case AARCH64_RET_D2:
      asm ("ldp q16, q17, [%1]\n\t"
	   "st2 { v16.d, v17.d }[0], [%0]"
	   : : "r"(dest), "r"(reg) : "memory", "v16", "v17");
      break;
    case AARCH64_RET_D3:
      asm ("ldp q16, q17, [%1]\n\t"
	   "ldr q18, [%1, #32]\n\t"
	   "st3 { v16.d, v17.d, v18.d }[0], [%0]"
	   : : "r"(dest), "r"(reg) : "memory", "v16", "v17", "v18");
      break;
    case AARCH64_RET_D4:
      asm ("ldp q16, q17, [%1]\n\t"
	   "ldp q18, q19, [%1, #32]\n\t"
	   "st4 { v16.d, v17.d, v18.d, v19.d }[0], [%0]"
	   : : "r"(dest), "r"(reg) : "memory", "v16", "v17", "v18", "v19");
      break;

    default:
      if (dest != reg)
	return memcpy (dest, reg, 16 * (4 - (h & 3)));
      break;
    }
  return dest;
}

/* Either allocate an appropriate register for the argument type, or if
   none are available, allocate a stack slot and return a pointer
   to the allocated space.  */

static void *
allocate_int_to_reg_or_stack (struct call_context *context,
			      struct arg_state *state,
			      void *stack, size_t size)
{
  if (state->ngrn < N_X_ARG_REG)
    return &context->x[state->ngrn++];

  state->ngrn = N_X_ARG_REG;
  return allocate_to_stack (state, stack, size, size);
}

ffi_status
ffi_prep_cif_machdep (ffi_cif *cif)
{
  ffi_type *rtype = cif->rtype;
  size_t bytes = cif->bytes;
  int flags, i, n;

  switch (rtype->type)
    {
    case FFI_TYPE_VOID:
      flags = AARCH64_RET_VOID;
      break;
    case FFI_TYPE_UINT8:
      flags = AARCH64_RET_UINT8;
      break;
    case FFI_TYPE_UINT16:
      flags = AARCH64_RET_UINT16;
      break;
    case FFI_TYPE_UINT32:
      flags = AARCH64_RET_UINT32;
      break;
    case FFI_TYPE_SINT8:
      flags = AARCH64_RET_SINT8;
      break;
    case FFI_TYPE_SINT16:
      flags = AARCH64_RET_SINT16;
      break;
    case FFI_TYPE_INT:
    case FFI_TYPE_SINT32:
      flags = AARCH64_RET_SINT32;
      break;
    case FFI_TYPE_SINT64:
    case FFI_TYPE_UINT64:
      flags = AARCH64_RET_INT64;
      break;
    case FFI_TYPE_POINTER:
      flags = (sizeof(void *) == 4 ? AARCH64_RET_UINT32 : AARCH64_RET_INT64);
      break;

    case FFI_TYPE_FLOAT:
    case FFI_TYPE_DOUBLE:
    case FFI_TYPE_LONGDOUBLE:
    case FFI_TYPE_STRUCT:
    case FFI_TYPE_COMPLEX:
      flags = is_vfp_type (rtype);
      if (flags == 0)
	{
	  size_t s = rtype->size;
	  if (s > 16)
	    {
	      flags = AARCH64_RET_VOID | AARCH64_RET_IN_MEM;
	      bytes += 8;
	    }
	  else if (s == 16)
	    flags = AARCH64_RET_INT128;
	  else if (s == 8)
	    flags = AARCH64_RET_INT64;
	  else
	    flags = AARCH64_RET_INT128 | AARCH64_RET_NEED_COPY;
	}
      break;

    default:
      abort();
    }

  for (i = 0, n = cif->nargs; i < n; i++)
    if (is_vfp_type (cif->arg_types[i]))
      {
	flags |= AARCH64_FLAG_ARG_V;
	break;
      }

  /* Round the stack up to a multiple of the stack alignment requirement. */
  cif->bytes = ALIGN(bytes, 16);
  cif->flags = flags;
#if defined (__APPLE__)
  cif->aarch64_nfixedargs = 0;
#endif

  return FFI_OK;
}

#if defined (__APPLE__)
/* Perform Apple-specific cif processing for variadic calls */
ffi_status ffi_prep_cif_machdep_var(ffi_cif *cif,
				    unsigned int nfixedargs,
				    unsigned int ntotalargs)
{
  ffi_status status = ffi_prep_cif_machdep (cif);
  cif->aarch64_nfixedargs = nfixedargs;
  return status;
}
#endif /* __APPLE__ */

extern void ffi_call_SYSV (struct call_context *context, void *frame,
			   void (*fn)(void), void *rvalue, int flags,
			   void *closure) FFI_HIDDEN;

/* Call a function with the provided arguments and capture the return
   value.  */
static void
ffi_call_int (ffi_cif *cif, void (*fn)(void), void *orig_rvalue,
	      void **avalue, void *closure)
{
  struct call_context *context;
  void *stack, *frame, *rvalue;
  struct arg_state state;
  size_t stack_bytes, rtype_size, rsize;
  int i, nargs, flags;
  ffi_type *rtype;

  flags = cif->flags;
  rtype = cif->rtype;
  rtype_size = rtype->size;
  stack_bytes = cif->bytes;

  /* If the target function returns a structure via hidden pointer,
     then we cannot allow a null rvalue.  Otherwise, mash a null
     rvalue to void return type.  */
  rsize = 0;
  if (flags & AARCH64_RET_IN_MEM)
    {
      if (orig_rvalue == NULL)
	rsize = rtype_size;
    }
  else if (orig_rvalue == NULL)
    flags &= AARCH64_FLAG_ARG_V;
  else if (flags & AARCH64_RET_NEED_COPY)
    rsize = 16;

  /* Allocate consectutive stack for everything we'll need.  */
  context = alloca (sizeof(struct call_context) + stack_bytes + 32 + rsize);
  stack = context + 1;
  frame = stack + stack_bytes;
  rvalue = (rsize ? frame + 32 : orig_rvalue);

  arg_init (&state);
  for (i = 0, nargs = cif->nargs; i < nargs; i++)
    {
      ffi_type *ty = cif->arg_types[i];
      size_t s = ty->size;
      void *a = avalue[i];
      int h, t;

      t = ty->type;
      switch (t)
	{
	case FFI_TYPE_VOID:
	  FFI_ASSERT (0);
	  break;

	/* If the argument is a basic type the argument is allocated to an
	   appropriate register, or if none are available, to the stack.  */
	case FFI_TYPE_INT:
	case FFI_TYPE_UINT8:
	case FFI_TYPE_SINT8:
	case FFI_TYPE_UINT16:
	case FFI_TYPE_SINT16:
	case FFI_TYPE_UINT32:
	case FFI_TYPE_SINT32:
	case FFI_TYPE_UINT64:
	case FFI_TYPE_SINT64:
	case FFI_TYPE_POINTER:
	do_pointer:
	  {
	    ffi_arg ext = extend_integer_type (a, t);
	    if (state.ngrn < N_X_ARG_REG)
	      context->x[state.ngrn++] = ext;
	    else
	      {
		void *d = allocate_to_stack (&state, stack, ty->alignment, s);
		state.ngrn = N_X_ARG_REG;
		/* Note that the default abi extends each argument
		   to a full 64-bit slot, while the iOS abi allocates
		   only enough space. */
#ifdef __APPLE__
		memcpy(d, a, s);
#else
		*(ffi_arg *)d = ext;
#endif
	      }
	  }
	  break;

	case FFI_TYPE_FLOAT:
	case FFI_TYPE_DOUBLE:
	case FFI_TYPE_LONGDOUBLE:
	case FFI_TYPE_STRUCT:
	case FFI_TYPE_COMPLEX:
	  {
	    void *dest;

	    h = is_vfp_type (ty);
	    if (h)
	      {
		int elems = 4 - (h & 3);
	        if (state.nsrn + elems <= N_V_ARG_REG)
		  {
		    dest = &context->v[state.nsrn];
		    state.nsrn += elems;
		    extend_hfa_type (dest, a, h);
		    break;
		  }
		state.nsrn = N_V_ARG_REG;
		dest = allocate_to_stack (&state, stack, ty->alignment, s);
	      }
	    else if (s > 16)
	      {
		/* If the argument is a composite type that is larger than 16
		   bytes, then the argument has been copied to memory, and
		   the argument is replaced by a pointer to the copy.  */
		a = &avalue[i];
		t = FFI_TYPE_POINTER;
		goto do_pointer;
	      }
	    else
	      {
		size_t n = (s + 7) / 8;
		if (state.ngrn + n <= N_X_ARG_REG)
		  {
		    /* If the argument is a composite type and the size in
		       double-words is not more than the number of available
		       X registers, then the argument is copied into
		       consecutive X registers.  */
		    dest = &context->x[state.ngrn];
		    state.ngrn += n;
		  }
		else
		  {
		    /* Otherwise, there are insufficient X registers. Further
		       X register allocations are prevented, the NSAA is
		       adjusted and the argument is copied to memory at the
		       adjusted NSAA.  */
		    state.ngrn = N_X_ARG_REG;
		    dest = allocate_to_stack (&state, stack, ty->alignment, s);
		  }
		}
	      memcpy (dest, a, s);
	    }
	  break;

	default:
	  abort();
	}

#if defined (__APPLE__)
      if (i + 1 == cif->aarch64_nfixedargs)
	{
	  state.ngrn = N_X_ARG_REG;
	  state.nsrn = N_V_ARG_REG;
	  state.allocating_variadic = 1;
	}
#endif
    }

  ffi_call_SYSV (context, frame, fn, rvalue, flags, closure);

<<<<<<< HEAD
  if (is_v_register_candidate (cif->rtype))
    {
      cif->aarch64_flags |= AARCH64_FFI_WITH_V;
    }
  else
    {
      int i;
      for (i = 0; i < cif->nargs; i++)
        if (is_v_register_candidate (cif->arg_types[i]))
          {
            cif->aarch64_flags |= AARCH64_FFI_WITH_V;
            break;
          }
    }

#if defined (__APPLE__)
  cif->aarch64_nfixedargs = 0;
#endif

  return FFI_OK;
=======
  if (flags & AARCH64_RET_NEED_COPY)
    memcpy (orig_rvalue, rvalue, rtype_size);
>>>>>>> bf64a497
}

void
ffi_call (ffi_cif *cif, void (*fn) (void), void *rvalue, void **avalue)
{
  ffi_call_int (cif, fn, rvalue, avalue, NULL);
}

#ifdef FFI_GO_CLOSURES
void
ffi_call_go (ffi_cif *cif, void (*fn) (void), void *rvalue,
	     void **avalue, void *closure)
{
  ffi_call_int (cif, fn, rvalue, avalue, closure);
}
#endif /* FFI_GO_CLOSURES */

/* Build a trampoline.  */

extern void ffi_closure_SYSV (void) FFI_HIDDEN;
extern void ffi_closure_SYSV_V (void) FFI_HIDDEN;

ffi_status
ffi_prep_closure_loc (ffi_closure *closure,
                      ffi_cif* cif,
                      void (*fun)(ffi_cif*,void*,void**,void*),
                      void *user_data,
                      void *codeloc)
{
  if (cif->abi != FFI_SYSV)
    return FFI_BAD_ABI;

  void (*start)(void);
  
  if (cif->flags & AARCH64_FLAG_ARG_V)
    start = ffi_closure_SYSV_V;
  else
    start = ffi_closure_SYSV;

#if FFI_EXEC_TRAMPOLINE_TABLE
#ifdef __MACH__
  void **config = (void **)((uint8_t *)codeloc - PAGE_MAX_SIZE);
  config[0] = closure;
  config[1] = start;
#endif
#else
  static const unsigned char trampoline[16] = {
    0x90, 0x00, 0x00, 0x58,	/* ldr	x16, tramp+16	*/
    0xf1, 0xff, 0xff, 0x10,	/* adr	x17, tramp+0	*/
    0x00, 0x02, 0x1f, 0xd6	/* br	x16		*/
  };
  char *tramp = closure->tramp;
  
  memcpy (tramp, trampoline, sizeof(trampoline));
  
  *(UINT64 *)(tramp + 16) = (uintptr_t)start;

  ffi_clear_cache(tramp, tramp + FFI_TRAMPOLINE_SIZE);
#endif

  closure->cif = cif;
  closure->fun = fun;
  closure->user_data = user_data;

  return FFI_OK;
}

#ifdef FFI_GO_CLOSURES
extern void ffi_go_closure_SYSV (void) FFI_HIDDEN;
extern void ffi_go_closure_SYSV_V (void) FFI_HIDDEN;

ffi_status
ffi_prep_go_closure (ffi_go_closure *closure, ffi_cif* cif,
                     void (*fun)(ffi_cif*,void*,void**,void*))
{
  void (*start)(void);

  if (cif->abi != FFI_SYSV)
    return FFI_BAD_ABI;

  if (cif->flags & AARCH64_FLAG_ARG_V)
    start = ffi_go_closure_SYSV_V;
  else
    start = ffi_go_closure_SYSV;

  closure->tramp = start;
  closure->cif = cif;
  closure->fun = fun;

  return FFI_OK;
}
#endif /* FFI_GO_CLOSURES */

/* Primary handler to setup and invoke a function within a closure.

   A closure when invoked enters via the assembler wrapper
   ffi_closure_SYSV(). The wrapper allocates a call context on the
   stack, saves the interesting registers (from the perspective of
   the calling convention) into the context then passes control to
   ffi_closure_SYSV_inner() passing the saved context and a pointer to
   the stack at the point ffi_closure_SYSV() was invoked.

   On the return path the assembler wrapper will reload call context
   registers.

   ffi_closure_SYSV_inner() marshalls the call context into ffi value
   descriptors, invokes the wrapped function, then marshalls the return
   value back into the call context.  */

int FFI_HIDDEN
ffi_closure_SYSV_inner (ffi_cif *cif,
			void (*fun)(ffi_cif*,void*,void**,void*),
			void *user_data,
			struct call_context *context,
			void *stack, void *rvalue, void *struct_rvalue)
{
  void **avalue = (void**) alloca (cif->nargs * sizeof (void*));
  int i, h, nargs, flags;
  struct arg_state state;

  arg_init (&state);

  for (i = 0, nargs = cif->nargs; i < nargs; i++)
    {
      ffi_type *ty = cif->arg_types[i];
      int t = ty->type;
      size_t n, s = ty->size;

      switch (t)
	{
	case FFI_TYPE_VOID:
	  FFI_ASSERT (0);
	  break;

	case FFI_TYPE_INT:
	case FFI_TYPE_UINT8:
	case FFI_TYPE_SINT8:
	case FFI_TYPE_UINT16:
	case FFI_TYPE_SINT16:
	case FFI_TYPE_UINT32:
	case FFI_TYPE_SINT32:
	case FFI_TYPE_UINT64:
	case FFI_TYPE_SINT64:
	case FFI_TYPE_POINTER:
	  avalue[i] = allocate_int_to_reg_or_stack (context, &state, stack, s);
	  break;

	case FFI_TYPE_FLOAT:
	case FFI_TYPE_DOUBLE:
	case FFI_TYPE_LONGDOUBLE:
	case FFI_TYPE_STRUCT:
	case FFI_TYPE_COMPLEX:
	  h = is_vfp_type (ty);
	  if (h)
	    {
	      n = 4 - (h & 3);
	      if (state.nsrn + n <= N_V_ARG_REG)
		{
		  void *reg = &context->v[state.nsrn];
		  state.nsrn += n;

		  /* Eeek! We need a pointer to the structure, however the
		     homogeneous float elements are being passed in individual
		     registers, therefore for float and double the structure
		     is not represented as a contiguous sequence of bytes in
		     our saved register context.  We don't need the original
		     contents of the register storage, so we reformat the
		     structure into the same memory.  */
		  avalue[i] = compress_hfa_type (reg, reg, h);
		}
	      else
		{
		  state.nsrn = N_V_ARG_REG;
		  avalue[i] = allocate_to_stack (&state, stack,
						 ty->alignment, s);
		}
	    }
	  else if (s > 16)
	    {
	      /* Replace Composite type of size greater than 16 with a
		 pointer.  */
<<<<<<< HEAD
	      memcpy (&avalue[i],
		      allocate_to_register_or_stack (context, stack,
						     &state, FFI_TYPE_POINTER),
		      sizeof (avalue[i]));
	    }
	  else if ((ty->type == FFI_TYPE_FLOAT || ty->type == FFI_TYPE_DOUBLE)
	      && state.nsrn < N_V_ARG_REG)
	    {
	      avalue[i] = get_v_addr (context, state.nsrn);
	      state.nsrn++;
	    }
	  else if (!(ty->type == FFI_TYPE_FLOAT || ty->type == FFI_TYPE_DOUBLE) &&
	      available_x (&state) >= (ty->size + 7) / 8)
	    {
	      avalue[i] = get_x_addr (context, state.ngrn);
	      state.ngrn += (ty->size + 7) / 8;
=======
	      avalue[i] = *(void **)
		allocate_int_to_reg_or_stack (context, &state, stack,
					      sizeof (void *));
>>>>>>> bf64a497
	    }
	  else
	    {
	      n = (s + 7) / 8;
	      if (state.ngrn + n <= N_X_ARG_REG)
		{
		  avalue[i] = &context->x[state.ngrn];
		  state.ngrn += n;
		}
	      else
		{
		  state.ngrn = N_X_ARG_REG;
		  avalue[i] = allocate_to_stack (&state, stack,
						 ty->alignment, s);
		}
	    }
	  break;

	default:
	  abort();
	}

#if defined (__APPLE__)
      if (i + 1 == cif->aarch64_nfixedargs)
	{
	  state.ngrn = N_X_ARG_REG;
	  state.nsrn = N_V_ARG_REG;

	  state.allocating_variadic = 1;
	}
#endif
    }

  flags = cif->flags;
  if (flags & AARCH64_RET_IN_MEM)
    rvalue = struct_rvalue;

  fun (cif, rvalue, avalue, user_data);

  return flags;
}<|MERGE_RESOLUTION|>--- conflicted
+++ resolved
@@ -710,31 +710,8 @@
 
   ffi_call_SYSV (context, frame, fn, rvalue, flags, closure);
 
-<<<<<<< HEAD
-  if (is_v_register_candidate (cif->rtype))
-    {
-      cif->aarch64_flags |= AARCH64_FFI_WITH_V;
-    }
-  else
-    {
-      int i;
-      for (i = 0; i < cif->nargs; i++)
-        if (is_v_register_candidate (cif->arg_types[i]))
-          {
-            cif->aarch64_flags |= AARCH64_FFI_WITH_V;
-            break;
-          }
-    }
-
-#if defined (__APPLE__)
-  cif->aarch64_nfixedargs = 0;
-#endif
-
-  return FFI_OK;
-=======
   if (flags & AARCH64_RET_NEED_COPY)
     memcpy (orig_rvalue, rvalue, rtype_size);
->>>>>>> bf64a497
 }
 
 void
@@ -916,28 +893,9 @@
 	    {
 	      /* Replace Composite type of size greater than 16 with a
 		 pointer.  */
-<<<<<<< HEAD
-	      memcpy (&avalue[i],
-		      allocate_to_register_or_stack (context, stack,
-						     &state, FFI_TYPE_POINTER),
-		      sizeof (avalue[i]));
-	    }
-	  else if ((ty->type == FFI_TYPE_FLOAT || ty->type == FFI_TYPE_DOUBLE)
-	      && state.nsrn < N_V_ARG_REG)
-	    {
-	      avalue[i] = get_v_addr (context, state.nsrn);
-	      state.nsrn++;
-	    }
-	  else if (!(ty->type == FFI_TYPE_FLOAT || ty->type == FFI_TYPE_DOUBLE) &&
-	      available_x (&state) >= (ty->size + 7) / 8)
-	    {
-	      avalue[i] = get_x_addr (context, state.ngrn);
-	      state.ngrn += (ty->size + 7) / 8;
-=======
 	      avalue[i] = *(void **)
 		allocate_int_to_reg_or_stack (context, &state, stack,
 					      sizeof (void *));
->>>>>>> bf64a497
 	    }
 	  else
 	    {
@@ -959,16 +917,6 @@
 	default:
 	  abort();
 	}
-
-#if defined (__APPLE__)
-      if (i + 1 == cif->aarch64_nfixedargs)
-	{
-	  state.ngrn = N_X_ARG_REG;
-	  state.nsrn = N_V_ARG_REG;
-
-	  state.allocating_variadic = 1;
-	}
-#endif
     }
 
   flags = cif->flags;
