--- conflicted
+++ resolved
@@ -228,11 +228,7 @@
 	cfi_startproc
 	stmdb	sp!, {r0-r3}			@ save argument regs
 	cfi_adjust_cfa_offset(16)
-<<<<<<< HEAD
-	
-=======
-
->>>>>>> f03ba203
+
 #if FFI_EXEC_TRAMPOLINE_TABLE
 	ldr ip, [ip]				@ ip points to the config page, dereference to get the ffi_closure*
 #endif
@@ -279,11 +275,7 @@
 	cfi_startproc
 	stmdb	sp!, {r0-r3}			@ save argument regs
 	cfi_adjust_cfa_offset(16)
-<<<<<<< HEAD
-	
-=======
-
->>>>>>> f03ba203
+
 #if FFI_EXEC_TRAMPOLINE_TABLE
 	ldr ip, [ip]				@ ip points to the config page, dereference to get the ffi_closure*
 #endif
