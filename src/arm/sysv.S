/* -----------------------------------------------------------------------
   sysv.S - Copyright (c) 1998, 2008, 2011 Red Hat, Inc.
	    Copyright (c) 2011 Plausible Labs Cooperative, Inc.

   ARM Foreign Function Interface

   Permission is hereby granted, free of charge, to any person obtaining
   a copy of this software and associated documentation files (the
   ``Software''), to deal in the Software without restriction, including
   without limitation the rights to use, copy, modify, merge, publish,
   distribute, sublicense, and/or sell copies of the Software, and to
   permit persons to whom the Software is furnished to do so, subject to
   the following conditions:

   The above copyright notice and this permission notice shall be included
   in all copies or substantial portions of the Software.

   THE SOFTWARE IS PROVIDED ``AS IS'', WITHOUT WARRANTY OF ANY KIND,
   EXPRESS OR IMPLIED, INCLUDING BUT NOT LIMITED TO THE WARRANTIES OF
   MERCHANTABILITY, FITNESS FOR A PARTICULAR PURPOSE AND
   NONINFRINGEMENT.  IN NO EVENT SHALL THE AUTHORS OR COPYRIGHT
   HOLDERS BE LIABLE FOR ANY CLAIM, DAMAGES OR OTHER LIABILITY,
   WHETHER IN AN ACTION OF CONTRACT, TORT OR OTHERWISE, ARISING FROM,
   OUT OF OR IN CONNECTION WITH THE SOFTWARE OR THE USE OR OTHER
   DEALINGS IN THE SOFTWARE.
   ----------------------------------------------------------------------- */

#define LIBFFI_ASM
#include <fficonfig.h>
#include <ffi.h>
#include <ffi_cfi.h>
#include "internal.h"

/* GCC 4.8 provides __ARM_ARCH; construct it otherwise.  */
#ifndef __ARM_ARCH
# if defined(__ARM_ARCH_7__) || defined(__ARM_ARCH_7A__) \
     || defined(__ARM_ARCH_7R__) || defined(__ARM_ARCH_7M__) \
     || defined(__ARM_ARCH_7EM__)
#  define __ARM_ARCH 7
# elif defined(__ARM_ARCH_6__) || defined(__ARM_ARCH_6J__) \
        || defined(__ARM_ARCH_6K__) || defined(__ARM_ARCH_6Z__) \
        || defined(__ARM_ARCH_6ZK__) || defined(__ARM_ARCH_6T2__) \
	|| defined(__ARM_ARCH_6M__)
#  define __ARM_ARCH 6
# elif defined(__ARM_ARCH_5__) || defined(__ARM_ARCH_5T__) \
	|| defined(__ARM_ARCH_5E__) || defined(__ARM_ARCH_5TE__) \
	|| defined(__ARM_ARCH_5TEJ__)
#  define __ARM_ARCH 5
# else
#  define __ARM_ARCH 4
# endif
#endif

/* Conditionally compile unwinder directives.  */
#ifdef __ARM_EABI__
# define UNWIND(...)	__VA_ARGS__
#else
# define UNWIND(...)
#endif

#if defined(HAVE_AS_CFI_PSEUDO_OP) && defined(__ARM_EABI__)
	.cfi_sections	.debug_frame
#endif

#define CONCAT(a, b)	CONCAT2(a, b)
#define CONCAT2(a, b)	a ## b

#ifdef __USER_LABEL_PREFIX__
# define CNAME(X)	CONCAT (__USER_LABEL_PREFIX__, X)
#else
# define CNAME(X)	X
#endif
#ifdef __ELF__
# define SIZE(X)	.size CNAME(X), . - CNAME(X)
# define TYPE(X, Y)	.type CNAME(X), Y
#else
# define SIZE(X)
# define TYPE(X, Y)
#endif

#define ARM_FUNC_START_LOCAL(name)	\
	.align	3;			\
	TYPE(CNAME(name), %function);	\
	CNAME(name):

#define ARM_FUNC_START(name)		\
	.globl CNAME(name);		\
	FFI_HIDDEN(CNAME(name));	\
	ARM_FUNC_START_LOCAL(name)

#define ARM_FUNC_END(name) \
	SIZE(name)

/* Aid in defining a jump table with 8 bytes between entries.  */
/* ??? The clang assembler doesn't handle .if with symbolic expressions.  */
#ifdef __clang__
# define E(index)
#else
# define E(index)				\
	.if . - 0b - 8*index;			\
	.error "type table out of sync";	\
	.endif
#endif

	.text
	.syntax unified
	.arm

#ifndef __clang__
	/* We require interworking on LDM, which implies ARMv5T,
	   which implies the existance of BLX.  */
 	.arch	armv5t
#endif

	/* Note that we use STC and LDC to encode VFP instructions,
	   so that we do not need ".fpu vfp", nor get that added to
	   the object file attributes.  These will not be executed
	   unless the FFI_VFP abi is used.  */

	@ r0:   stack
	@ r1:   frame
	@ r2:   fn
	@ r3:	vfp_used

ARM_FUNC_START(ffi_call_VFP)
	UNWIND(.fnstart)
	cfi_startproc

	cmp	r3, #3			@ load only d0 if possible
#ifdef __clang__
	vldrle d0, [sp]
	vldmgt sp, {d0-d7}
#else
	ldcle	p11, cr0, [r0]		@ vldrle d0, [sp]
	ldcgt	p11, cr0, [r0], {16}	@ vldmgt sp, {d0-d7}
#endif
	add	r0, r0, #64		@ discard the vfp register args
	/* FALLTHRU */
ARM_FUNC_END(ffi_call_VFP)

ARM_FUNC_START(ffi_call_SYSV)
	stm	r1, {fp, lr}
	mov	fp, r1

	@ This is a bit of a lie wrt the origin of the unwind info, but
	@ now we've got the usual frame pointer and two saved registers.
	UNWIND(.save {fp,lr})
	UNWIND(.setfp fp, sp)
	cfi_def_cfa(fp, 8)
	cfi_rel_offset(fp, 0)
	cfi_rel_offset(lr, 4)

	mov	sp, r0		@ install the stack pointer
	mov	lr, r2		@ move the fn pointer out of the way
	ldr	ip, [fp, #16]	@ install the static chain
	ldmia	sp!, {r0-r3}	@ move first 4 parameters in registers.
	blx	lr		@ call fn

	@ Load r2 with the pointer to storage for the return value
	@ Load r3 with the return type code
	ldr	r2, [fp, #8]
	ldr	r3, [fp, #12]

	@ Deallocate the stack with the arguments.
	mov	sp, fp
	cfi_def_cfa_register(sp)

	@ Store values stored in registers.
	.align	3
	add	pc, pc, r3, lsl #3
	nop
0:
E(ARM_TYPE_VFP_S)
#ifdef __clang__
	vstr s0, [r2]
#else
	stc	p10, cr0, [r2]		@ vstr s0, [r2]
#endif
	pop	{fp,pc}
E(ARM_TYPE_VFP_D)
#ifdef __clang__
	vstr d0, [r2]
#else
	stc	p11, cr0, [r2]		@ vstr d0, [r2]
#endif
	pop	{fp,pc}
E(ARM_TYPE_VFP_N)
#ifdef __clang__
	vstm r2, {d0-d3}
#else
	stc	p11, cr0, [r2], {8}	@ vstm r2, {d0-d3}
#endif
	pop	{fp,pc}
E(ARM_TYPE_INT64)
	str	r1, [r2, #4]
	nop
E(ARM_TYPE_INT)
	str	r0, [r2]
	pop	{fp,pc}
E(ARM_TYPE_VOID)
	pop	{fp,pc}
	nop
E(ARM_TYPE_STRUCT)
	pop	{fp,pc}

	cfi_endproc
	UNWIND(.fnend)
ARM_FUNC_END(ffi_call_SYSV)


/*
	int ffi_closure_inner_* (cif, fun, user_data, frame)
*/

ARM_FUNC_START(ffi_go_closure_SYSV)
	cfi_startproc
	stmdb	sp!, {r0-r3}			@ save argument regs
	cfi_adjust_cfa_offset(16)
	ldr	r0, [ip, #4]			@ load cif
	ldr	r1, [ip, #8]			@ load fun
	mov	r2, ip				@ load user_data
	b	0f
	cfi_endproc
ARM_FUNC_END(ffi_go_closure_SYSV)

ARM_FUNC_START(ffi_closure_SYSV)
	UNWIND(.fnstart)
	cfi_startproc
	stmdb	sp!, {r0-r3}			@ save argument regs
	cfi_adjust_cfa_offset(16)
	
#if FFI_EXEC_TRAMPOLINE_TABLE
	ldr ip, [ip]				@ ip points to the config page, dereference to get the ffi_closure*
#endif
	ldr	r0, [ip, #FFI_TRAMPOLINE_CLOSURE_OFFSET]	@ load cif
	ldr	r1, [ip, #FFI_TRAMPOLINE_CLOSURE_OFFSET+4]  @ load fun
	ldr	r2, [ip, #FFI_TRAMPOLINE_CLOSURE_OFFSET+8]  @ load user_data
0:
	add	ip, sp, #16			@ compute entry sp
	sub	sp, sp, #64+32			@ allocate frame
	cfi_adjust_cfa_offset(64+32)
	stmdb	sp!, {ip,lr}

	/* Remember that EABI unwind info only applies at call sites.
	   We need do nothing except note the save of the stack pointer
	   and the link registers.  */
	UNWIND(.save {sp,lr})
	cfi_adjust_cfa_offset(8)
	cfi_rel_offset(lr, 4)

	add	r3, sp, #8			@ load frame
	bl	CNAME(ffi_closure_inner_SYSV)

	@ Load values returned in registers.
	add	r2, sp, #8+64			@ load result
	adr	r3, CNAME(ffi_closure_ret)
	add	pc, r3, r0, lsl #3
	cfi_endproc
	UNWIND(.fnend)
ARM_FUNC_END(ffi_closure_SYSV)

ARM_FUNC_START(ffi_go_closure_VFP)
	cfi_startproc
	stmdb	sp!, {r0-r3}			@ save argument regs
	cfi_adjust_cfa_offset(16)
	ldr	r0, [ip, #4]			@ load cif
	ldr	r1, [ip, #8]			@ load fun
	mov	r2, ip				@ load user_data
	b	0f
	cfi_endproc
ARM_FUNC_END(ffi_go_closure_VFP)

ARM_FUNC_START(ffi_closure_VFP)
	UNWIND(.fnstart)
	cfi_startproc
	stmdb	sp!, {r0-r3}			@ save argument regs
	cfi_adjust_cfa_offset(16)
	
#if FFI_EXEC_TRAMPOLINE_TABLE
	ldr ip, [ip]				@ ip points to the config page, dereference to get the ffi_closure*
#endif
	ldr	r0, [ip, #FFI_TRAMPOLINE_CLOSURE_OFFSET]	@ load cif
	ldr	r1, [ip, #FFI_TRAMPOLINE_CLOSURE_OFFSET+4]  @ load fun
	ldr	r2, [ip, #FFI_TRAMPOLINE_CLOSURE_OFFSET+8]  @ load user_data
0:
	add	ip, sp, #16
	sub	sp, sp, #64+32			@ allocate frame
	cfi_adjust_cfa_offset(64+32)
#ifdef __clang__
	vstm sp, {d0-d7}
#else
	stc	p11, cr0, [sp], {16}		@ vstm sp, {d0-d7}
#endif
	stmdb	sp!, {ip,lr}

	/* See above.  */
	UNWIND(.save {sp,lr})
	cfi_adjust_cfa_offset(8)
	cfi_rel_offset(lr, 4)

	add	r3, sp, #8			@ load frame
	bl	CNAME(ffi_closure_inner_VFP)

	@ Load values returned in registers.
	add	r2, sp, #8+64			@ load result
	adr	r3, CNAME(ffi_closure_ret)
	add	pc, r3, r0, lsl #3
	cfi_endproc
	UNWIND(.fnend)
ARM_FUNC_END(ffi_closure_VFP)

/* Load values returned in registers for both closure entry points.
   Note that we use LDM with SP in the register set.  This is deprecated
   by ARM, but not yet unpredictable.  */

ARM_FUNC_START_LOCAL(ffi_closure_ret)
	cfi_startproc
	cfi_rel_offset(sp, 0)
	cfi_rel_offset(lr, 4)
0:
E(ARM_TYPE_VFP_S)
#ifdef __clang__
	vldr s0, [r2]
#else
	ldc	p10, cr0, [r2]			@ vldr s0, [r2]
#endif
	ldm	sp, {sp,pc}
E(ARM_TYPE_VFP_D)
#ifdef __clang__
	vldr d0, [r2]
#else
	ldc	p11, cr0, [r2]			@ vldr d0, [r2]
#endif
	ldm	sp, {sp,pc}
E(ARM_TYPE_VFP_N)
#ifdef __clang__
	vldm r2, {d0-d3}
#else
	ldc	p11, cr0, [r2], {8}		@ vldm r2, {d0-d3}
#endif
	ldm	sp, {sp,pc}
E(ARM_TYPE_INT64)
	ldr	r1, [r2, #4]
	nop
E(ARM_TYPE_INT)
	ldr	r0, [r2]
	ldm	sp, {sp,pc}
E(ARM_TYPE_VOID)
	ldm	sp, {sp,pc}
	nop
E(ARM_TYPE_STRUCT)
	ldm	sp, {sp,pc}
	cfi_endproc
ARM_FUNC_END(ffi_closure_ret)

#if FFI_EXEC_TRAMPOLINE_TABLE

#ifdef __MACH__
#include <mach/vm_param.h>

.align	PAGE_MAX_SHIFT
ARM_FUNC_START(ffi_closure_trampoline_table_page)
.rept	PAGE_MAX_SIZE / FFI_TRAMPOLINE_SIZE
	adr ip, #-PAGE_MAX_SIZE   @ the config page is PAGE_MAX_SIZE behind the trampoline page
	sub ip, #8				  @ account for pc bias
	ldr	pc, [ip, #4]		  @ jump to ffi_closure_SYSV or ffi_closure_VFP
.endr
ARM_FUNC_END(ffi_closure_trampoline_table_page)
#endif

#else

<<<<<<< HEAD
/* Below are VFP hard-float ABI call and closure implementations.
   Add VFP FPU directive here. This is only compiled into the library
   under EABI.  */
#ifdef __ARM_EABI__
	.fpu	vfp

	@ r0:   fn
	@ r1:   &ecif
	@ r2:   cif->bytes
	@ r3:   fig->flags
	@ sp+0: ecif.rvalue

ARM_FUNC_START(ffi_call_VFP)
	@ Save registers
        stmfd	sp!, {r0-r3, fp, lr}
	UNWIND .save	{r0-r3, fp, lr}
	mov	fp, sp
	UNWIND .setfp	fp, sp

	@ Make room for all of the new args.
	sub	sp, sp, r2

	@ Make room for loading VFP args
	sub	sp, sp, #64

	@ Place all of the ffi_prep_args in position
	mov	r0, sp
	@     r1 already set
	sub	r2, fp, #64   @ VFP scratch space

	@ Call ffi_prep_args(stack, &ecif, vfp_space)
	bl	CNAME(ffi_prep_args_VFP)

	@ Load VFP register args if needed
	cmp	r0, #0
	mov	ip, fp
	beq	LSYM(Lbase_args)

	@ Load only d0 if possible
	cmp	r0, #3
	sub	ip, fp, #64
	flddle	d0, [ip]
	fldmiadgt	ip, {d0-d7}

LSYM(Lbase_args):
	@ move first 4 parameters in registers
	ldmia	sp, {r0-r3}

	@ and adjust stack
	sub	lr, ip, sp	@ cif->bytes == (fp - 64) - sp
	ldr	ip, [fp]	@ load fn() in advance
        cmp	lr, #16
	movhs	lr, #16
        add	sp, sp, lr

	@ call (fn) (...)
	call_reg(ip)

	@ Remove the space we pushed for the args
	mov	sp, fp

	@ Load r2 with the pointer to storage for
	@ the return value
	ldr	r2, [sp, #24]

	@ Load r3 with the return type code 
	ldr	r3, [sp, #12]

	@ If the return value pointer is NULL,
	@ assume no return value.
	cmp	r2, #0
	beq	LSYM(Lepilogue_vfp)

	cmp	r3, #FFI_TYPE_INT
	streq	r0, [r2]
	beq	LSYM(Lepilogue_vfp)

	cmp	r3, #FFI_TYPE_SINT64
	stmiaeq	r2, {r0, r1}
	beq	LSYM(Lepilogue_vfp)

	cmp	r3, #FFI_TYPE_FLOAT
	fstseq	s0, [r2]
	beq	LSYM(Lepilogue_vfp)
	
	cmp	r3, #FFI_TYPE_DOUBLE
	fstdeq	d0, [r2]
	beq	LSYM(Lepilogue_vfp)

	cmp	r3, #FFI_TYPE_STRUCT_VFP_FLOAT
	cmpne	r3, #FFI_TYPE_STRUCT_VFP_DOUBLE
	fstmiadeq	r2, {d0-d3}

LSYM(Lepilogue_vfp):
	RETLDM	"r0-r3,fp"

.ffi_call_VFP_end:
	UNWIND .fnend
        .size    CNAME(ffi_call_VFP),.ffi_call_VFP_end-CNAME(ffi_call_VFP)


ARM_FUNC_START(ffi_closure_VFP)
	fstmfdd	sp!, {d0-d7}
	@ r0-r3, then d0-d7
	UNWIND .pad #80
	add	ip, sp, #80
	stmfd	sp!, {ip, lr}
	UNWIND .save	{r0, lr}
	add	r2, sp, #72
	add	r3, sp, #8
	UNWIND .pad #72
	sub	sp, sp, #72
	str	sp, [sp, #64]
	add	r1, sp, #64
	bl	CNAME(ffi_closure_inner)

	cmp	r0, #FFI_TYPE_INT
	beq	.Lretint_vfp

	cmp	r0, #FFI_TYPE_FLOAT
	beq	.Lretfloat_vfp

	cmp	r0, #FFI_TYPE_DOUBLE
	cmpne	r0, #FFI_TYPE_LONGDOUBLE
	beq	.Lretdouble_vfp

	cmp	r0, #FFI_TYPE_SINT64
	beq	.Lretlonglong_vfp

	cmp	r0, #FFI_TYPE_STRUCT_VFP_FLOAT
	beq	.Lretfloat_struct_vfp

	cmp	r0, #FFI_TYPE_STRUCT_VFP_DOUBLE
	beq	.Lretdouble_struct_vfp
	
.Lclosure_epilogue_vfp:
	add	sp, sp, #72
	ldmfd	sp, {sp, pc}

.Lretfloat_vfp:
	flds	s0, [sp]
	b	.Lclosure_epilogue_vfp
.Lretdouble_vfp:
	fldd	d0, [sp]
	b	.Lclosure_epilogue_vfp
.Lretint_vfp:
	ldr	r0, [sp]
	b	.Lclosure_epilogue_vfp
.Lretlonglong_vfp:
	ldmia	sp, {r0, r1}
	b	.Lclosure_epilogue_vfp
.Lretfloat_struct_vfp:
	fldmiad	sp, {d0-d1}
	b	.Lclosure_epilogue_vfp
.Lretdouble_struct_vfp:
	fldmiad	sp, {d0-d3}
	b	.Lclosure_epilogue_vfp

.ffi_closure_VFP_end:
	UNWIND .fnend
        .size    CNAME(ffi_closure_VFP),.ffi_closure_VFP_end-CNAME(ffi_closure_VFP)
#endif
=======
ARM_FUNC_START(ffi_arm_trampoline)
0:	adr	ip, 0b
	ldr	pc, 1f
1:	.long	0
ARM_FUNC_END(ffi_arm_trampoline)
>>>>>>> bf64a497

#endif /* FFI_EXEC_TRAMPOLINE_TABLE */

#if defined __ELF__ && defined __linux__
	.section	.note.GNU-stack,"",%progbits
#endif<|MERGE_RESOLUTION|>--- conflicted
+++ resolved
@@ -370,176 +370,11 @@
 
 #else
 
-<<<<<<< HEAD
-/* Below are VFP hard-float ABI call and closure implementations.
-   Add VFP FPU directive here. This is only compiled into the library
-   under EABI.  */
-#ifdef __ARM_EABI__
-	.fpu	vfp
-
-	@ r0:   fn
-	@ r1:   &ecif
-	@ r2:   cif->bytes
-	@ r3:   fig->flags
-	@ sp+0: ecif.rvalue
-
-ARM_FUNC_START(ffi_call_VFP)
-	@ Save registers
-        stmfd	sp!, {r0-r3, fp, lr}
-	UNWIND .save	{r0-r3, fp, lr}
-	mov	fp, sp
-	UNWIND .setfp	fp, sp
-
-	@ Make room for all of the new args.
-	sub	sp, sp, r2
-
-	@ Make room for loading VFP args
-	sub	sp, sp, #64
-
-	@ Place all of the ffi_prep_args in position
-	mov	r0, sp
-	@     r1 already set
-	sub	r2, fp, #64   @ VFP scratch space
-
-	@ Call ffi_prep_args(stack, &ecif, vfp_space)
-	bl	CNAME(ffi_prep_args_VFP)
-
-	@ Load VFP register args if needed
-	cmp	r0, #0
-	mov	ip, fp
-	beq	LSYM(Lbase_args)
-
-	@ Load only d0 if possible
-	cmp	r0, #3
-	sub	ip, fp, #64
-	flddle	d0, [ip]
-	fldmiadgt	ip, {d0-d7}
-
-LSYM(Lbase_args):
-	@ move first 4 parameters in registers
-	ldmia	sp, {r0-r3}
-
-	@ and adjust stack
-	sub	lr, ip, sp	@ cif->bytes == (fp - 64) - sp
-	ldr	ip, [fp]	@ load fn() in advance
-        cmp	lr, #16
-	movhs	lr, #16
-        add	sp, sp, lr
-
-	@ call (fn) (...)
-	call_reg(ip)
-
-	@ Remove the space we pushed for the args
-	mov	sp, fp
-
-	@ Load r2 with the pointer to storage for
-	@ the return value
-	ldr	r2, [sp, #24]
-
-	@ Load r3 with the return type code 
-	ldr	r3, [sp, #12]
-
-	@ If the return value pointer is NULL,
-	@ assume no return value.
-	cmp	r2, #0
-	beq	LSYM(Lepilogue_vfp)
-
-	cmp	r3, #FFI_TYPE_INT
-	streq	r0, [r2]
-	beq	LSYM(Lepilogue_vfp)
-
-	cmp	r3, #FFI_TYPE_SINT64
-	stmiaeq	r2, {r0, r1}
-	beq	LSYM(Lepilogue_vfp)
-
-	cmp	r3, #FFI_TYPE_FLOAT
-	fstseq	s0, [r2]
-	beq	LSYM(Lepilogue_vfp)
-	
-	cmp	r3, #FFI_TYPE_DOUBLE
-	fstdeq	d0, [r2]
-	beq	LSYM(Lepilogue_vfp)
-
-	cmp	r3, #FFI_TYPE_STRUCT_VFP_FLOAT
-	cmpne	r3, #FFI_TYPE_STRUCT_VFP_DOUBLE
-	fstmiadeq	r2, {d0-d3}
-
-LSYM(Lepilogue_vfp):
-	RETLDM	"r0-r3,fp"
-
-.ffi_call_VFP_end:
-	UNWIND .fnend
-        .size    CNAME(ffi_call_VFP),.ffi_call_VFP_end-CNAME(ffi_call_VFP)
-
-
-ARM_FUNC_START(ffi_closure_VFP)
-	fstmfdd	sp!, {d0-d7}
-	@ r0-r3, then d0-d7
-	UNWIND .pad #80
-	add	ip, sp, #80
-	stmfd	sp!, {ip, lr}
-	UNWIND .save	{r0, lr}
-	add	r2, sp, #72
-	add	r3, sp, #8
-	UNWIND .pad #72
-	sub	sp, sp, #72
-	str	sp, [sp, #64]
-	add	r1, sp, #64
-	bl	CNAME(ffi_closure_inner)
-
-	cmp	r0, #FFI_TYPE_INT
-	beq	.Lretint_vfp
-
-	cmp	r0, #FFI_TYPE_FLOAT
-	beq	.Lretfloat_vfp
-
-	cmp	r0, #FFI_TYPE_DOUBLE
-	cmpne	r0, #FFI_TYPE_LONGDOUBLE
-	beq	.Lretdouble_vfp
-
-	cmp	r0, #FFI_TYPE_SINT64
-	beq	.Lretlonglong_vfp
-
-	cmp	r0, #FFI_TYPE_STRUCT_VFP_FLOAT
-	beq	.Lretfloat_struct_vfp
-
-	cmp	r0, #FFI_TYPE_STRUCT_VFP_DOUBLE
-	beq	.Lretdouble_struct_vfp
-	
-.Lclosure_epilogue_vfp:
-	add	sp, sp, #72
-	ldmfd	sp, {sp, pc}
-
-.Lretfloat_vfp:
-	flds	s0, [sp]
-	b	.Lclosure_epilogue_vfp
-.Lretdouble_vfp:
-	fldd	d0, [sp]
-	b	.Lclosure_epilogue_vfp
-.Lretint_vfp:
-	ldr	r0, [sp]
-	b	.Lclosure_epilogue_vfp
-.Lretlonglong_vfp:
-	ldmia	sp, {r0, r1}
-	b	.Lclosure_epilogue_vfp
-.Lretfloat_struct_vfp:
-	fldmiad	sp, {d0-d1}
-	b	.Lclosure_epilogue_vfp
-.Lretdouble_struct_vfp:
-	fldmiad	sp, {d0-d3}
-	b	.Lclosure_epilogue_vfp
-
-.ffi_closure_VFP_end:
-	UNWIND .fnend
-        .size    CNAME(ffi_closure_VFP),.ffi_closure_VFP_end-CNAME(ffi_closure_VFP)
-#endif
-=======
 ARM_FUNC_START(ffi_arm_trampoline)
 0:	adr	ip, 0b
 	ldr	pc, 1f
 1:	.long	0
 ARM_FUNC_END(ffi_arm_trampoline)
->>>>>>> bf64a497
 
 #endif /* FFI_EXEC_TRAMPOLINE_TABLE */
 
