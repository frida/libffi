--- conflicted
+++ resolved
@@ -543,11 +543,7 @@
     flags |= UNIX64_FLAG_XMM_ARGS;
 
   cif->flags = flags;
-<<<<<<< HEAD
-  cif->bytes = FFI_ALIGN (bytes, 8);
-=======
-  cif->bytes = (unsigned) ALIGN (bytes, 8);
->>>>>>> 54529ba1
+  cif->bytes = (unsigned) FFI_ALIGN (bytes, 8);
 
   return FFI_OK;
 }
