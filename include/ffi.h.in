/* -----------------------------------------------------------------*-C-*-
   libffi @VERSION@
     - Copyright (c) 2011, 2014, 2019, 2021, 2022 Anthony Green
     - Copyright (c) 1996-2003, 2007, 2008 Red Hat, Inc.

   Permission is hereby granted, free of charge, to any person
   obtaining a copy of this software and associated documentation
   files (the ``Software''), to deal in the Software without
   restriction, including without limitation the rights to use, copy,
   modify, merge, publish, distribute, sublicense, and/or sell copies
   of the Software, and to permit persons to whom the Software is
   furnished to do so, subject to the following conditions:

   The above copyright notice and this permission notice shall be
   included in all copies or substantial portions of the Software.

   THE SOFTWARE IS PROVIDED ``AS IS'', WITHOUT WARRANTY OF ANY KIND,
   EXPRESS OR IMPLIED, INCLUDING BUT NOT LIMITED TO THE WARRANTIES OF
   MERCHANTABILITY, FITNESS FOR A PARTICULAR PURPOSE AND
   NONINFRINGEMENT.  IN NO EVENT SHALL THE AUTHORS OR COPYRIGHT
   HOLDERS BE LIABLE FOR ANY CLAIM, DAMAGES OR OTHER LIABILITY,
   WHETHER IN AN ACTION OF CONTRACT, TORT OR OTHERWISE, ARISING FROM,
   OUT OF OR IN CONNECTION WITH THE SOFTWARE OR THE USE OR OTHER
   DEALINGS IN THE SOFTWARE.

   ----------------------------------------------------------------------- */

/* -------------------------------------------------------------------
   Most of the API is documented in doc/libffi.texi.

   The raw API is designed to bypass some of the argument packing and
   unpacking on architectures for which it can be avoided.  Routines
   are provided to emulate the raw API if the underlying platform
   doesn't allow faster implementation.

   More details on the raw API can be found in:

   http://gcc.gnu.org/ml/java/1999-q3/msg00138.html

   and

   http://gcc.gnu.org/ml/java/1999-q3/msg00174.html
   -------------------------------------------------------------------- */

#ifndef LIBFFI_H
#define LIBFFI_H

#ifdef __cplusplus
extern "C" {
#endif

/* Specify which architecture libffi is configured for. */
#ifndef @TARGET@
#define @TARGET@
#endif

#if @STATIC@
#define FFI_STATIC_BUILD
#endif

/* ---- System configuration information --------------------------------- */

/* If these change, update src/mips/ffitarget.h. */
#define FFI_TYPE_VOID       0
#define FFI_TYPE_INT        1
#define FFI_TYPE_FLOAT      2
#define FFI_TYPE_DOUBLE     3
#if @HAVE_LONG_DOUBLE@
#define FFI_TYPE_LONGDOUBLE 4
#else
#define FFI_TYPE_LONGDOUBLE FFI_TYPE_DOUBLE
#endif
#define FFI_TYPE_UINT8      5
#define FFI_TYPE_SINT8      6
#define FFI_TYPE_UINT16     7
#define FFI_TYPE_SINT16     8
#define FFI_TYPE_UINT32     9
#define FFI_TYPE_SINT32     10
#define FFI_TYPE_UINT64     11
#define FFI_TYPE_SINT64     12
#define FFI_TYPE_STRUCT     13
#define FFI_TYPE_POINTER    14
#define FFI_TYPE_COMPLEX    15

/* This should always refer to the last type code (for sanity checks).  */
#define FFI_TYPE_LAST       FFI_TYPE_COMPLEX

#include <ffitarget.h>

#ifndef LIBFFI_ASM

#if defined(_MSC_VER) && !defined(__clang__)
#define __attribute__(X)
#endif

#include <stddef.h>
#include <limits.h>

/* LONG_LONG_MAX is not always defined (not if STRICT_ANSI, for example).
   But we can find it either under the correct ANSI name, or under GNU
   C's internal name.  */

#define FFI_64_BIT_MAX 9223372036854775807

#ifdef LONG_LONG_MAX
# define FFI_LONG_LONG_MAX LONG_LONG_MAX
#else
# ifdef LLONG_MAX
#  define FFI_LONG_LONG_MAX LLONG_MAX
#  ifdef _AIX52 /* or newer has C99 LLONG_MAX */
#   undef FFI_64_BIT_MAX
#   define FFI_64_BIT_MAX 9223372036854775807LL
#  endif /* _AIX52 or newer */
# else
#  ifdef __GNUC__
#   define FFI_LONG_LONG_MAX __LONG_LONG_MAX__
#  endif
#  ifdef _AIX /* AIX 5.1 and earlier have LONGLONG_MAX */
#   ifndef __PPC64__
#    if defined (__IBMC__) || defined (__IBMCPP__)
#     define FFI_LONG_LONG_MAX LONGLONG_MAX
#    endif
#   endif /* __PPC64__ */
#   undef  FFI_64_BIT_MAX
#   define FFI_64_BIT_MAX 9223372036854775807LL
#  endif
# endif
#endif

/* The closure code assumes that this works on pointers, i.e. a size_t
   can hold a pointer.  */

typedef struct _ffi_type
{
  size_t size;
  unsigned short alignment;
  unsigned short type;
  struct _ffi_type **elements;
} ffi_type;

/* Need minimal decorations for DLLs to work on Windows.  GCC has
   autoimport and autoexport.  Always mark externally visible symbols
   as dllimport for MSVC clients, even if it means an extra indirection
   when using the static version of the library.
   Besides, as a workaround, they can define FFI_BUILDING if they
   *know* they are going to link with the static library.  */
<<<<<<< HEAD
#if defined _MSC_VER && !defined FFI_STATIC_BUILD
# ifdef FFI_BUILDING
#  define FFI_API __declspec(dllexport)
# else
=======
#if defined _MSC_VER && !defined(FFI_STATIC_BUILD)
# if defined FFI_BUILDING_DLL /* Building libffi.DLL with msvcc.sh */
#  define FFI_API __declspec(dllexport)
# else  /* Importing libffi.DLL */
>>>>>>> c6dc125a
#  define FFI_API __declspec(dllimport)
# endif
#else
# define FFI_API extern
#endif

/* The externally visible type declarations also need the MSVC DLL
   decorations, or they will not be exported from the object file.  */
#if defined LIBFFI_HIDE_BASIC_TYPES
# define FFI_EXTERN
#else
# define FFI_EXTERN FFI_API
#endif

#ifndef LIBFFI_HIDE_BASIC_TYPES
#if SCHAR_MAX == 127
# define ffi_type_uchar                ffi_type_uint8
# define ffi_type_schar                ffi_type_sint8
#else
 #error "char size not supported"
#endif

#if SHRT_MAX == 32767
# define ffi_type_ushort       ffi_type_uint16
# define ffi_type_sshort       ffi_type_sint16
#elif SHRT_MAX == 2147483647
# define ffi_type_ushort       ffi_type_uint32
# define ffi_type_sshort       ffi_type_sint32
#else
 #error "short size not supported"
#endif

#if INT_MAX == 32767
# define ffi_type_uint         ffi_type_uint16
# define ffi_type_sint         ffi_type_sint16
#elif INT_MAX == 2147483647
# define ffi_type_uint         ffi_type_uint32
# define ffi_type_sint         ffi_type_sint32
#elif INT_MAX == 9223372036854775807
# define ffi_type_uint         ffi_type_uint64
# define ffi_type_sint         ffi_type_sint64
#else
 #error "int size not supported"
#endif

#if LONG_MAX == 2147483647
# if FFI_LONG_LONG_MAX != FFI_64_BIT_MAX
 #error "no 64-bit data type supported"
# endif
#elif LONG_MAX != FFI_64_BIT_MAX
 #error "long size not supported"
#endif

#if LONG_MAX == 2147483647
# define ffi_type_ulong        ffi_type_uint32
# define ffi_type_slong        ffi_type_sint32
#elif LONG_MAX == FFI_64_BIT_MAX
# define ffi_type_ulong        ffi_type_uint64
# define ffi_type_slong        ffi_type_sint64
#else
 #error "long size not supported"
#endif

/* These are defined in types.c.  */
FFI_EXTERN ffi_type ffi_type_void;
FFI_EXTERN ffi_type ffi_type_uint8;
FFI_EXTERN ffi_type ffi_type_sint8;
FFI_EXTERN ffi_type ffi_type_uint16;
FFI_EXTERN ffi_type ffi_type_sint16;
FFI_EXTERN ffi_type ffi_type_uint32;
FFI_EXTERN ffi_type ffi_type_sint32;
FFI_EXTERN ffi_type ffi_type_uint64;
FFI_EXTERN ffi_type ffi_type_sint64;
FFI_EXTERN ffi_type ffi_type_float;
FFI_EXTERN ffi_type ffi_type_double;
FFI_EXTERN ffi_type ffi_type_pointer;

#if @HAVE_LONG_DOUBLE@
FFI_EXTERN ffi_type ffi_type_longdouble;
#else
#define ffi_type_longdouble ffi_type_double
#endif

#ifdef FFI_TARGET_HAS_COMPLEX_TYPE
FFI_EXTERN ffi_type ffi_type_complex_float;
FFI_EXTERN ffi_type ffi_type_complex_double;
#if @HAVE_LONG_DOUBLE@
FFI_EXTERN ffi_type ffi_type_complex_longdouble;
#else
#define ffi_type_complex_longdouble ffi_type_complex_double
#endif
#endif
#endif /* LIBFFI_HIDE_BASIC_TYPES */

typedef enum {
  FFI_OK = 0,
  FFI_BAD_TYPEDEF,
  FFI_BAD_ABI,
  FFI_BAD_ARGTYPE
} ffi_status;

typedef struct {
  ffi_abi abi;
  unsigned nargs;
  ffi_type **arg_types;
  ffi_type *rtype;
  unsigned bytes;
  unsigned flags;
#ifdef FFI_EXTRA_CIF_FIELDS
  FFI_EXTRA_CIF_FIELDS;
#endif
} ffi_cif;

/* ---- Definitions for the raw API -------------------------------------- */

#ifndef FFI_SIZEOF_ARG
# if LONG_MAX == 2147483647
#  define FFI_SIZEOF_ARG        4
# elif LONG_MAX == FFI_64_BIT_MAX
#  define FFI_SIZEOF_ARG        8
# endif
#endif

#ifndef FFI_SIZEOF_JAVA_RAW
#  define FFI_SIZEOF_JAVA_RAW FFI_SIZEOF_ARG
#endif

typedef union {
  ffi_sarg  sint;
  ffi_arg   uint;
  float	    flt;
  char      data[FFI_SIZEOF_ARG];
  void*     ptr;
} ffi_raw;

#if FFI_SIZEOF_JAVA_RAW == 4 && FFI_SIZEOF_ARG == 8
/* This is a special case for mips64/n32 ABI (and perhaps others) where
   sizeof(void *) is 4 and FFI_SIZEOF_ARG is 8.  */
typedef union {
  signed int	sint;
  unsigned int	uint;
  float		flt;
  char		data[FFI_SIZEOF_JAVA_RAW];
  void*		ptr;
} ffi_java_raw;
#else
typedef ffi_raw ffi_java_raw;
#endif


FFI_API
void ffi_raw_call (ffi_cif *cif,
		   void (*fn)(void),
		   void *rvalue,
		   ffi_raw *avalue);

FFI_API void ffi_ptrarray_to_raw (ffi_cif *cif, void **args, ffi_raw *raw);
FFI_API void ffi_raw_to_ptrarray (ffi_cif *cif, ffi_raw *raw, void **args);
FFI_API size_t ffi_raw_size (ffi_cif *cif);

/* This is analogous to the raw API, except it uses Java parameter
   packing, even on 64-bit machines.  I.e. on 64-bit machines longs
   and doubles are followed by an empty 64-bit word.  */

#if !FFI_NATIVE_RAW_API
FFI_API
void ffi_java_raw_call (ffi_cif *cif,
			void (*fn)(void),
			void *rvalue,
			ffi_java_raw *avalue) __attribute__((deprecated));
#endif

FFI_API
void ffi_java_ptrarray_to_raw (ffi_cif *cif, void **args, ffi_java_raw *raw) __attribute__((deprecated));
FFI_API
void ffi_java_raw_to_ptrarray (ffi_cif *cif, ffi_java_raw *raw, void **args) __attribute__((deprecated));
FFI_API
size_t ffi_java_raw_size (ffi_cif *cif) __attribute__((deprecated));

/* ---- Definitions for closures ----------------------------------------- */

#if FFI_CLOSURES

#ifdef _MSC_VER
__declspec(align(8))
#endif
typedef struct {
#if @FFI_EXEC_TRAMPOLINE_TABLE@
  void *trampoline_table;
  void *trampoline_table_entry;
#else
  union {
    char tramp[FFI_TRAMPOLINE_SIZE];
    void *ftramp;
  };
#endif
  ffi_cif   *cif;
  void     (*fun)(ffi_cif*,void*,void**,void*);
  void      *user_data;
#if defined(_MSC_VER) && defined(_M_IX86)
  void      *padding;
#endif
} ffi_closure
#ifdef __GNUC__
    __attribute__((aligned (8)))
#endif
    ;

#ifndef __GNUC__
# ifdef __sgi
#  pragma pack 0
# endif
#endif

FFI_API void *ffi_closure_alloc (size_t size, void **code);
FFI_API void ffi_closure_free (void *);

#if defined(PA_LINUX) || defined(PA_HPUX)
#define FFI_CLOSURE_PTR(X) ((void *)((unsigned int)(X) | 2))
#define FFI_RESTORE_PTR(X) ((void *)((unsigned int)(X) & ~3))
#else
#define FFI_CLOSURE_PTR(X) (X)
#define FFI_RESTORE_PTR(X) (X)
#endif

FFI_API ffi_status
ffi_prep_closure (ffi_closure*,
		  ffi_cif *,
		  void (*fun)(ffi_cif*,void*,void**,void*),
		  void *user_data)
#if defined(__GNUC__) && (((__GNUC__ * 100) + __GNUC_MINOR__) >= 405)
  __attribute__((deprecated ("use ffi_prep_closure_loc instead")))
#elif defined(__GNUC__) && __GNUC__ >= 3
  __attribute__((deprecated))
#endif
  ;

FFI_API ffi_status
ffi_prep_closure_loc (ffi_closure*,
		      ffi_cif *,
		      void (*fun)(ffi_cif*,void*,void**,void*),
		      void *user_data,
		      void *codeloc);

#ifdef __sgi
# pragma pack 8
#endif
typedef struct {
#if @FFI_EXEC_TRAMPOLINE_TABLE@
  void *trampoline_table;
  void *trampoline_table_entry;
#else
  char tramp[FFI_TRAMPOLINE_SIZE];
#endif
  ffi_cif   *cif;

#if !FFI_NATIVE_RAW_API

  /* If this is enabled, then a raw closure has the same layout
     as a regular closure.  We use this to install an intermediate
     handler to do the translation, void** -> ffi_raw*.  */

  void     (*translate_args)(ffi_cif*,void*,void**,void*);
  void      *this_closure;

#endif

  void     (*fun)(ffi_cif*,void*,ffi_raw*,void*);
  void      *user_data;

} ffi_raw_closure;

typedef struct {
#if @FFI_EXEC_TRAMPOLINE_TABLE@
  void *trampoline_table;
  void *trampoline_table_entry;
#else
  char tramp[FFI_TRAMPOLINE_SIZE];
#endif

  ffi_cif   *cif;

#if !FFI_NATIVE_RAW_API

  /* If this is enabled, then a raw closure has the same layout
     as a regular closure.  We use this to install an intermediate
     handler to do the translation, void** -> ffi_raw*.  */

  void     (*translate_args)(ffi_cif*,void*,void**,void*);
  void      *this_closure;

#endif

  void     (*fun)(ffi_cif*,void*,ffi_java_raw*,void*);
  void      *user_data;

} ffi_java_raw_closure;

FFI_API ffi_status
ffi_prep_raw_closure (ffi_raw_closure*,
		      ffi_cif *cif,
		      void (*fun)(ffi_cif*,void*,ffi_raw*,void*),
		      void *user_data);

FFI_API ffi_status
ffi_prep_raw_closure_loc (ffi_raw_closure*,
			  ffi_cif *cif,
			  void (*fun)(ffi_cif*,void*,ffi_raw*,void*),
			  void *user_data,
			  void *codeloc);

#if !FFI_NATIVE_RAW_API
FFI_API ffi_status
ffi_prep_java_raw_closure (ffi_java_raw_closure*,
		           ffi_cif *cif,
		           void (*fun)(ffi_cif*,void*,ffi_java_raw*,void*),
		           void *user_data) __attribute__((deprecated));

FFI_API ffi_status
ffi_prep_java_raw_closure_loc (ffi_java_raw_closure*,
			       ffi_cif *cif,
			       void (*fun)(ffi_cif*,void*,ffi_java_raw*,void*),
			       void *user_data,
			       void *codeloc) __attribute__((deprecated));
#endif

#endif /* FFI_CLOSURES */

#if FFI_GO_CLOSURES

typedef struct {
  void      *tramp;
  ffi_cif   *cif;
  void     (*fun)(ffi_cif*,void*,void**,void*);
} ffi_go_closure;

FFI_API ffi_status ffi_prep_go_closure (ffi_go_closure*, ffi_cif *,
				void (*fun)(ffi_cif*,void*,void**,void*));

FFI_API void ffi_call_go (ffi_cif *cif, void (*fn)(void), void *rvalue,
		  void **avalue, void *closure);

#endif /* FFI_GO_CLOSURES */

/* ---- Public interface definition -------------------------------------- */

FFI_API
ffi_status ffi_prep_cif(ffi_cif *cif,
			ffi_abi abi,
			unsigned int nargs,
			ffi_type *rtype,
			ffi_type **atypes);

FFI_API
ffi_status ffi_prep_cif_var(ffi_cif *cif,
			    ffi_abi abi,
			    unsigned int nfixedargs,
			    unsigned int ntotalargs,
			    ffi_type *rtype,
			    ffi_type **atypes);

FFI_API
void ffi_call(ffi_cif *cif,
	      void (*fn)(void),
	      void *rvalue,
	      void **avalue);

FFI_API
ffi_status ffi_get_struct_offsets (ffi_abi abi, ffi_type *struct_type,
				   size_t *offsets);

typedef struct {
  void* (*malloc)(size_t);
  void* (*calloc)(size_t,size_t);
  void  (*free)(void*);
  void  (*on_allocate)(void*,size_t);
  void  (*on_deallocate)(void*,size_t);
} ffi_mem_callbacks;

void ffi_deinit (void);
void ffi_set_mem_callbacks (const ffi_mem_callbacks *callbacks);

/* Useful for eliminating compiler warnings.  */
#define FFI_FN(f) ((void (*)(void))f)

/* ---- Definitions shared with assembly code ---------------------------- */

#endif

#ifdef __cplusplus
}
#endif

#endif<|MERGE_RESOLUTION|>--- conflicted
+++ resolved
@@ -52,10 +52,6 @@
 /* Specify which architecture libffi is configured for. */
 #ifndef @TARGET@
 #define @TARGET@
-#endif
-
-#if @STATIC@
-#define FFI_STATIC_BUILD
 #endif
 
 /* ---- System configuration information --------------------------------- */
@@ -144,29 +140,22 @@
    when using the static version of the library.
    Besides, as a workaround, they can define FFI_BUILDING if they
    *know* they are going to link with the static library.  */
-<<<<<<< HEAD
-#if defined _MSC_VER && !defined FFI_STATIC_BUILD
-# ifdef FFI_BUILDING
-#  define FFI_API __declspec(dllexport)
-# else
-=======
 #if defined _MSC_VER && !defined(FFI_STATIC_BUILD)
 # if defined FFI_BUILDING_DLL /* Building libffi.DLL with msvcc.sh */
 #  define FFI_API __declspec(dllexport)
 # else  /* Importing libffi.DLL */
->>>>>>> c6dc125a
 #  define FFI_API __declspec(dllimport)
 # endif
 #else
-# define FFI_API extern
+# define FFI_API
 #endif
 
 /* The externally visible type declarations also need the MSVC DLL
    decorations, or they will not be exported from the object file.  */
 #if defined LIBFFI_HIDE_BASIC_TYPES
-# define FFI_EXTERN
-#else
 # define FFI_EXTERN FFI_API
+#else
+# define FFI_EXTERN extern FFI_API
 #endif
 
 #ifndef LIBFFI_HIDE_BASIC_TYPES
@@ -526,17 +515,6 @@
 ffi_status ffi_get_struct_offsets (ffi_abi abi, ffi_type *struct_type,
 				   size_t *offsets);
 
-typedef struct {
-  void* (*malloc)(size_t);
-  void* (*calloc)(size_t,size_t);
-  void  (*free)(void*);
-  void  (*on_allocate)(void*,size_t);
-  void  (*on_deallocate)(void*,size_t);
-} ffi_mem_callbacks;
-
-void ffi_deinit (void);
-void ffi_set_mem_callbacks (const ffi_mem_callbacks *callbacks);
-
 /* Useful for eliminating compiler warnings.  */
 #define FFI_FN(f) ((void (*)(void))f)
 
